--- conflicted
+++ resolved
@@ -211,11 +211,7 @@
             if (errno == EAGAIN || errno == EWOULDBLOCK) {
                 return;
             } else {
-<<<<<<< HEAD
                 fprintf(stderr, "Could not read header: %s\n", strerror(errno));
-=======
-                //fprintf(stderr, "Could not read header: %s\n", strerror(errno));
->>>>>>> 40ef5eff
                 req.isDone = true;
                 req.res = count;
                 return;
@@ -277,7 +273,6 @@
     for (int i = 0; i < req.sga->num_bufs; i++) {
         req.sga->bufs[i].len = *(size_t *)ptr;
         ptr += sizeof(uint64_t);
-<<<<<<< HEAD
         req.sga->bufs[i].buf = (ioptr)ptr;
         ptr += req.sga->bufs[i].len;
 
@@ -288,10 +283,6 @@
     if (req.buf != NULL) {
     	free(req.buf);
     	req.buf = NULL;
-=======
-        req.sga.bufs[i].buf = (ioptr)ptr;
-        ptr += req.sga.bufs[i].len;
->>>>>>> 40ef5eff
     }
 
     req.isDone = true;
@@ -341,7 +332,6 @@
     vsga[0].iov_base = &req.header;
     vsga[0].iov_len = sizeof(req.header);
     totalLen += sizeof(req.header);
-<<<<<<< HEAD
 
     if (type == UDP_Q) {
     	struct sockaddr* addr = (struct sockaddr*)&req.sga->addr;
@@ -364,9 +354,6 @@
 #endif
   		free(peer);
     }
-=======
-   
->>>>>>> 40ef5eff
     ssize_t count = ::writev(qd,
                              vsga,
                              2*sga.num_bufs +1);
@@ -436,37 +423,24 @@
     auto it = pending.find(qt);
     PendingRequest req;
     if (it == pending.end()) {
-<<<<<<< HEAD
         req = PendingRequest();
         req.sga = &sga;
         req.sga->addr.sin_family = AF_INET;
         pending[qt] = req;
-=======
-        pending.insert(std::make_pair(qt, PendingRequest(sga)));
->>>>>>> 40ef5eff
         workQ.push_back(qt);
         // let's try processing here because we know our sockets are
         // non-blocking
-<<<<<<< HEAD
-        if (workQ.front() == qt) ProcessQ(1);
-=======
+
         if (workQ.front() == qt) {
             ProcessQ(1);
         }
->>>>>>> 40ef5eff
     }
 
     req = pending.find(qt)->second;
 
     if (req.isDone) {
-<<<<<<< HEAD
-    	int ret = req.res;
-    	assert(sga.num_bufs > 0);
-        return ret;
-=======
         assert(sga.num_bufs > 0);
         return req.res;
->>>>>>> 40ef5eff
     } else {
         return 0;
     }
@@ -486,7 +460,6 @@
 }
 
 ssize_t
-<<<<<<< HEAD
 PosixQueue::peek(struct sgarray &sga)
 {
 	PendingRequest req = PendingRequest();
@@ -499,33 +472,6 @@
 	}else{
 		return -1;
 	}
-=======
-PosixQueue::peek(qtoken qt, struct sgarray &sga)
-{
-    auto it = pending.find(qt);
-    if (it == pending.end()) {
-        pending.insert(std::make_pair(qt, PendingRequest(sga)));
-        it = pending.find(qt);
-        if (it == pending.end()){
-            exit(1);
-        }
-        PendingRequest &req = it->second;
-        if (IS_PUSH(qt)) {
-            exit(1);
-        } else {
-            ProcessIncoming(req);
-        }
-        if (req.isDone){
-            return req.res;
-        }else{
-            return -1;
-        }
-    } else {
-        // qtoken found in q
-        fprintf(stderr, "Error, peek() found existing qtoken\n");
-        exit(1);
-    }
->>>>>>> 40ef5eff
 }
     
 ssize_t
