--- conflicted
+++ resolved
@@ -41,14 +41,10 @@
 #include <sys/uio.h>
 #include <rdma/rdma_verbs.h>
 
-<<<<<<< HEAD
-=======
-DEFINE_LATENCY(pop_latency)
-DEFINE_LATENCY(push_latency);
+
 DEFINE_LATENCY(post_send);
 DEFINE_LATENCY(get_mr);
 
->>>>>>> 9fe0b0f3
 namespace Zeus {
 
 namespace RDMA {
@@ -561,15 +557,10 @@
         
         vsga[2*i+2].addr = (uint64_t)sga.bufs[i].buf;
         vsga[2*i+2].length = sga.bufs[i].len;
-<<<<<<< HEAD
+        Latency_Start(&get_mr);
         mr = rdma_get_mr(sga.bufs[i].buf, pd);
+        Latency_End(&get_mr);
         assert(mr != NULL);
-=======
-	Latency_Start(&get_mr);
-	mr = rdma_get_mr(sga.bufs[i].buf, pd);
-	Latency_End(&get_mr);
-	assert(mr != NULL);
->>>>>>> 9fe0b0f3
         vsga[2*i+2].lkey = mr->lkey;
         
         // add up actual data size
@@ -609,11 +600,7 @@
     int res = ibv_post_send(rdma_id->qp,
                             &wr,
                             &bad_wr);
-<<<<<<< HEAD
-
-=======
     Latency_End(&post_send);
->>>>>>> 9fe0b0f3
     // if error
     if (res != 0) {
         for (int i = 0; i < sga.num_bufs; i++) {
