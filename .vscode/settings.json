{
    "files.associations": {
        "array": "cpp",
        "future": "cpp",
        "istream": "cpp",
        "tuple": "cpp",
        "utility": "cpp",
        "initializer_list": "cpp",
        "string_view": "cpp",
        "atomic": "cpp",
        "*.tcc": "cpp",
        "cctype": "cpp",
        "chrono": "cpp",
        "clocale": "cpp",
        "cmath": "cpp",
        "condition_variable": "cpp",
        "cstdarg": "cpp",
        "cstddef": "cpp",
        "cstdint": "cpp",
        "cstdio": "cpp",
        "cstdlib": "cpp",
        "cstring": "cpp",
        "ctime": "cpp",
        "cwchar": "cpp",
        "cwctype": "cpp",
        "list": "cpp",
        "unordered_map": "cpp",
        "vector": "cpp",
        "exception": "cpp",
        "fstream": "cpp",
        "functional": "cpp",
        "iosfwd": "cpp",
        "iostream": "cpp",
        "limits": "cpp",
        "memory": "cpp",
        "mutex": "cpp",
        "new": "cpp",
        "numeric": "cpp",
        "optional": "cpp",
        "ostream": "cpp",
        "ratio": "cpp",
        "sstream": "cpp",
        "stdexcept": "cpp",
        "streambuf": "cpp",
        "system_error": "cpp",
        "thread": "cpp",
        "cinttypes": "cpp",
        "type_traits": "cpp",
        "typeinfo": "cpp",
        "cassert": "cpp",
        "bitset": "cpp",
<<<<<<< HEAD
        "*.ipp": "cpp"
=======
        "hash_map": "cpp",
        "hash_set": "cpp",
        "strstream": "cpp",
        "complex": "cpp",
        "deque": "cpp",
        "unordered_set": "cpp",
        "iomanip": "cpp",
        "typeindex": "cpp",
        "variant": "cpp",
        "algorithm": "cpp"
>>>>>>> 8a85d782
    }
}<|MERGE_RESOLUTION|>--- conflicted
+++ resolved
@@ -49,9 +49,6 @@
         "typeinfo": "cpp",
         "cassert": "cpp",
         "bitset": "cpp",
-<<<<<<< HEAD
-        "*.ipp": "cpp"
-=======
         "hash_map": "cpp",
         "hash_set": "cpp",
         "strstream": "cpp",
@@ -61,7 +58,7 @@
         "iomanip": "cpp",
         "typeindex": "cpp",
         "variant": "cpp",
-        "algorithm": "cpp"
->>>>>>> 8a85d782
+        "algorithm": "cpp",
+        "*.ipp": "cpp"
     }
 }